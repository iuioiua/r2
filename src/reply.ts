import { type BufReader, chunk } from "../deps.ts";
import {
  ARRAY_PREFIX,
  BIG_NUMBER_PREFIX,
  BLOB_ERROR_PREFIX,
  BOOLEAN_PREFIX,
  BULK_STRING_PREFIX,
  decoder,
  DOUBLE_PREFIX,
  ERROR_PREFIX,
  INTEGER_PREFIX,
  MAP_PREFIX,
  NULL_PREFIX,
  SIMPLE_STRING_PREFIX,
  VERBATIM_STRING_PREFIX,
} from "./constants.ts";

/** Parsed Redis reply */
<<<<<<< HEAD
export type Reply =
  | string
  | number
  | null
  | boolean
  // deno-lint-ignore no-explicit-any
  | Record<string, any>
  | Reply[];
=======
export type Reply = string | number | null | boolean | BigInt | Reply[];
>>>>>>> 414e5ba8

function removePrefix(line: string): string {
  return line.slice(1);
}

function readSimpleString(line: string): string {
  return removePrefix(line);
}

async function readError(line: string): Promise<never> {
  return await Promise.reject(removePrefix(line).slice(4));
}

/** Reads a bulk string or verbatim string */
async function readString(
  line: string,
  bufReader: BufReader,
): Promise<null | string> {
  return readNumber(line) === -1
    ? null
    /** Skip to reading the next line, which is a string */
    : await readReply(bufReader) as string;
}

export async function readNReplies(
  length: number,
  bufReader: BufReader,
): Promise<Reply[]> {
  const array: Reply[] = [];
  for (let i = 0; i < length; i++) {
    array.push(await readReply(bufReader));
  }
  return array;
}

async function readArray(
  line: string,
  bufReader: BufReader,
): Promise<null | Reply[]> {
  const length = readNumber(line);
  return length === -1 ? null : await readNReplies(length, bufReader);
}

async function readMap(line: string, bufReader: BufReader) {
  const length = readNumber(line) * 2;
  const reply = await readNReplies(length, bufReader);
  return Object.fromEntries(chunk(reply, 2));
}

function readBoolean(line: string): boolean {
  return removePrefix(line) === "t";
}

/** Reads an integer or double */
function readNumber(line: string): number {
  const inter = removePrefix(line);
  switch (inter) {
    case "inf":
      return Infinity;
    case "-inf":
      return -Infinity;
    default:
      return Number(inter);
  }
}

async function readBlobError(bufReader: BufReader): Promise<never> {
  /** Skip to reading the next line, which is a string */
  return await Promise.reject(await readReply(bufReader) as string);
}

function readBigNumber(line: string): BigInt {
  return BigInt(removePrefix(line));
}

/**
 * Reads and processes the response line-by-line.
 *
 * See {@link https://redis.io/docs/reference/protocol-spec/#resp-protocol-description}
 */
export async function readReply(bufReader: BufReader): Promise<Reply> {
  const result = await bufReader.readLine();
  if (!result) {
    return await Promise.reject("No reply received from Redis server");
  }
  const line = decoder.decode(result.line);
  switch (line.charAt(0)) {
    case SIMPLE_STRING_PREFIX:
      return readSimpleString(line);
    case ERROR_PREFIX:
      return readError(line);
    case INTEGER_PREFIX:
    case DOUBLE_PREFIX:
      return readNumber(line);
    case BULK_STRING_PREFIX:
    case VERBATIM_STRING_PREFIX:
      return await readString(line, bufReader);
    case ARRAY_PREFIX:
      return await readArray(line, bufReader);
    case MAP_PREFIX:
      return await readMap(line, bufReader);
    case BOOLEAN_PREFIX:
      return readBoolean(line);
    case NULL_PREFIX:
      return null;
    case BLOB_ERROR_PREFIX:
      return readBlobError(bufReader);
    case BIG_NUMBER_PREFIX:
      return readBigNumber(line);
    /** No prefix */
    default:
      return line;
  }
}<|MERGE_RESOLUTION|>--- conflicted
+++ resolved
@@ -16,18 +16,15 @@
 } from "./constants.ts";
 
 /** Parsed Redis reply */
-<<<<<<< HEAD
 export type Reply =
   | string
   | number
   | null
   | boolean
+  | BigInt
   // deno-lint-ignore no-explicit-any
   | Record<string, any>
   | Reply[];
-=======
-export type Reply = string | number | null | boolean | BigInt | Reply[];
->>>>>>> 414e5ba8
 
 function removePrefix(line: string): string {
   return line.slice(1);
